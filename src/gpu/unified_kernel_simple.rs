--- conflicted
+++ resolved
@@ -133,13 +133,9 @@
                         "Add requires exactly 2 inputs",
                     ));
                 }
-<<<<<<< HEAD
                 inputs[0]
                     .add(inputs[1])
                     .map_err(|e| RusTorchError::KernelExecutionError(e.to_string()))
-=======
-                Ok(inputs[0].add(inputs[1]))
->>>>>>> 38c79dbf
             }
             KernelOp::Mul => {
                 if inputs.len() != 2 {
@@ -147,13 +143,9 @@
                         "Mul requires exactly 2 inputs",
                     ));
                 }
-<<<<<<< HEAD
                 inputs[0]
                     .mul(inputs[1])
                     .map_err(|e| RusTorchError::KernelExecutionError(e.to_string()))
-=======
-                Ok(inputs[0].mul(inputs[1]))
->>>>>>> 38c79dbf
             }
             KernelOp::Sub => {
                 if inputs.len() != 2 {
@@ -161,13 +153,9 @@
                         "Sub requires exactly 2 inputs",
                     ));
                 }
-<<<<<<< HEAD
                 inputs[0]
                     .sub(inputs[1])
                     .map_err(|e| RusTorchError::KernelExecutionError(e.to_string()))
-=======
-                Ok(inputs[0].sub(inputs[1]))
->>>>>>> 38c79dbf
             }
             KernelOp::MatMul => {
                 if inputs.len() != 2 {
@@ -233,13 +221,9 @@
                         "Add requires exactly 2 inputs",
                     ));
                 }
-<<<<<<< HEAD
                 inputs[0]
                     .add(inputs[1])
                     .map_err(|e| RusTorchError::KernelExecutionError(e.to_string()))
-=======
-                Ok(inputs[0].add(inputs[1]))
->>>>>>> 38c79dbf
             }
             KernelOp::Mul => {
                 if inputs.len() != 2 {
@@ -247,13 +231,9 @@
                         "Mul requires exactly 2 inputs",
                     ));
                 }
-<<<<<<< HEAD
                 inputs[0]
                     .mul(inputs[1])
                     .map_err(|e| RusTorchError::KernelExecutionError(e.to_string()))
-=======
-                Ok(inputs[0].mul(inputs[1]))
->>>>>>> 38c79dbf
             }
             KernelOp::Sub => {
                 if inputs.len() != 2 {
@@ -261,13 +241,9 @@
                         "Sub requires exactly 2 inputs",
                     ));
                 }
-<<<<<<< HEAD
                 inputs[0]
                     .sub(inputs[1])
                     .map_err(|e| RusTorchError::KernelExecutionError(e.to_string()))
-=======
-                Ok(inputs[0].sub(inputs[1]))
->>>>>>> 38c79dbf
             }
             KernelOp::MatMul => {
                 if inputs.len() != 2 {
