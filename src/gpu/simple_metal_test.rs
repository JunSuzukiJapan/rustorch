--- conflicted
+++ resolved
@@ -60,11 +60,7 @@
     let b = Tensor::<f32>::from_vec(vec![2.0, 3.0, 4.0, 5.0], vec![2, 2]);
 
     // Test basic CPU operations first
-<<<<<<< HEAD
     let cpu_result = a.add(&b).map_err(|e| RusTorchError::gpu(&e.to_string()))?;
-=======
-    let cpu_result = (&a).add(&b);
->>>>>>> 38c79dbf
     println!(
         "✅ CPU tensor addition successful: {:?}",
         cpu_result.data.as_slice()
