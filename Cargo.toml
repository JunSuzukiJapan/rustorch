[package]
name = "rustorch"
<<<<<<< HEAD
version = "0.5.1"
=======
version = "0.5.0"
>>>>>>> 48826f3a
edition = "2021"
authors = ["Jun Suzuki <jun.suzuki.japan@gmail.com>"]
description = "Production-ready PyTorch-compatible deep learning library in Rust with special mathematical functions (gamma, Bessel, error functions), statistical distributions, Fourier transforms (FFT/RFFT), matrix decomposition (SVD/QR/LU/eigenvalue), automatic differentiation, neural networks, computer vision transforms, complete GPU acceleration (CUDA/Metal/OpenCL), SIMD optimizations, parallel processing, WebAssembly browser support, comprehensive distributed learning support, and performance validation"
documentation = "https://docs.rs/rustorch"
homepage = "https://github.com/JunSuzukiJapan/rustorch"
repository = "https://github.com/JunSuzukiJapan/rustorch"
license = "MIT OR Apache-2.0"
readme = "README.md"
keywords = ["pytorch", "machine-learning", "tensor", "fft", "matrix-decomposition"]
categories = ["science", "algorithms"]

[package.metadata.docs.rs]
# ドキュメントビルドの設定 - 外部依存関係のない機能のみ
features = ["wasm", "model-import", "safetensors"]
rustdoc-args = ["--cfg", "docsrs", "--allow", "rustdoc::broken_intra_doc_links"]
# GPU機能とMPI/NCCLは除外（外部ライブラリ依存関係を回避）
# 日本語テキストのfalse positiveリンクエラーを許可

[package.metadata.rust-analyzer]
# 開発時の依存関係の最適化
cargo.all_features = true

[workspace.metadata]
# ワークスペースのメタデータ
maintainer = "Jun Suzuki <jun.suzuki.japan@gmail.com>"
repository = "https://github.com/JunSuzukiJapan/rustorch"


[lib]
name = "rustorch"
path = "src/lib.rs"
crate-type = ["cdylib", "rlib"]

[dependencies]
# Core dependencies
ndarray = { version = "0.16.1", features = ["rayon", "approx"] }
ndarray-rand = "0.15.0"
ndarray-linalg = { version = "0.17.0", optional = true }
# BLAS dependencies moved to non-WASM targets
num-traits = "0.2"
num-complex = "0.4"
num_cpus = "1.16"
rand = { version = "0.8.5", features = ["std", "std_rng"] }
rand_distr = "0.4.3"
rayon = { version = "1.10.0" }
serde = { version = "1.0.202", features = ["derive", "rc"] }
serde_json = "1.0"
serde_yaml = "0.9"
approx = "0.5"
lazy_static = "1.4"
parking_lot = "0.12"
libc = "0.2"
# hostname moved to non-WASM targets
crc32fast = "1.4"
tempfile = { version = "3.0", optional = true }
chrono = "0.4"
anyhow = "1.0"
thiserror = "1.0"
half = "2.2"

# Model import dependencies
protobuf = { version = "3.3", optional = true }
prost = { version = "0.12", optional = true }
prost-derive = { version = "0.12", optional = true }
prost-types = { version = "0.12", optional = true }
prost-build = { version = "0.12", optional = true }
bytes = { version = "1.5", optional = true }
base64 = { version = "0.21", optional = true }

# Safetensors and ONNX dependencies
safetensors = { version = "0.4", optional = true }
memmap2 = { version = "0.9", optional = true }
bytemuck = { version = "1.14", optional = true }
ort = { version = "2.0.0-rc.10", optional = true }

# WebAssembly dependencies
wasm-bindgen = { version = "0.2", optional = true }
wasm-bindgen-futures = { version = "0.4", optional = true }
web-sys = { version = "0.3", optional = true, features = [
    "console", "Window", "Document", "Element", "HtmlElement", "HtmlInputElement",
    "HtmlCanvasElement", "CanvasRenderingContext2d", "Storage", "Worker", "Performance"
] }
js-sys = { version = "0.3", optional = true }
console_error_panic_hook = { version = "0.1", optional = true }

# GPU dependencies
cudarc = { version = "0.11", optional = true, features = ["f16", "cublas"] }
metal = { version = "0.32", optional = true }
objc = { version = "0.2", optional = true }
# objc_exception は macOS 専用の依存関係として後で追加します
opencl3 = { version = "0.9", optional = true }

# Distributed computing dependencies
mpi = { version = "0.6", optional = true }
nccl = { version = "0.6", optional = true }

# BLAS dependencies - High Performance Linear Algebra
[target.'cfg(not(target_arch = "wasm32"))'.dependencies]
openblas-src = { version = "0.10", optional = true, features = ["cblas", "system"] }
cblas-sys = { version = "0.1", optional = true }
blas = { version = "0.22", optional = true }
lapack = { version = "0.19", optional = true }
hostname = "0.4"

[target.'cfg(not(target_arch = "wasm32"))'.dev-dependencies]
criterion = { version = "0.5", features = ["html_reports"] }

[target.'cfg(target_arch = "wasm32")'.dependencies]
getrandom = { version = "0.2", features = ["js"] }
# instant crate is unmaintained, use web-time as replacement for WASM timing
web-time = "1.1"

[target.'cfg(target_os = "macos")'.dependencies]
objc_exception = { version = "0.1", optional = true }

[dev-dependencies]
# criterion moved to non-WASM targets
wasm-bindgen-test = "0.3"
tempfile = "3.8"

[features]
# Default features - WASM-compatible
default = []
# BLAS-dependent features - High Performance Linear Algebra
linalg = ["dep:ndarray-linalg", "dep:openblas-src", "dep:cblas-sys"]
linalg-system = ["dep:ndarray-linalg", "dep:blas", "dep:lapack"]
blas-optimized = ["dep:blas", "dep:lapack", "dep:openblas-src", "dep:cblas-sys"]
# WASM-safe default with core tensor operations
wasm-safe = []
cuda = ["dep:cudarc"]
opencl = ["dep:opencl3"]
metal = ["dep:metal", "dep:objc"]
mpi = ["dep:mpi"]
nccl = ["dep:nccl"]
wasm = ["wasm-bindgen", "wasm-bindgen-futures", "web-sys", "js-sys", "console_error_panic_hook", "getrandom/js"]
model-import = ["dep:protobuf", "dep:prost", "dep:prost-derive", "dep:prost-types", "dep:prost-build", "dep:bytes", "dep:base64"]
safetensors = ["dep:safetensors", "dep:memmap2", "dep:bytemuck"]
onnx = ["dep:ort"]

[profile.release]
opt-level = 3
lto = true
codegen-units = 1

# WebAssembly optimizations
[profile.wasm]
inherits = "release"
opt-level = "z"  # Optimize for size
lto = true
panic = "abort"

[[example]]
name = "autograd_demo"
path = "examples/autograd_demo.rs"

[[example]]
name = "cnn_demo"
path = "examples/cnn_demo.rs"

[[example]]
name = "transformer_demo"
path = "examples/transformer_demo.rs"

[[example]]
name = "vision_pipeline_demo"
path = "examples/vision_pipeline_demo.rs"


[[example]]
name = "svd_demo"
path = "examples/svd_demo.rs"
required-features = ["linalg"]

[[example]]
name = "eigenvalue_demo"
path = "examples/eigenvalue_demo.rs"
required-features = ["linalg"]

[[example]]
name = "matrix_decomposition_demo"
path = "examples/matrix_decomposition_demo.rs"
required-features = ["linalg"]

[[example]]
name = "metal_performance_demo"
required-features = ["metal"]

[[example]]
name = "cuda_performance_demo"
required-features = ["cuda"]

[[example]]
name = "opencl_performance_demo"
required-features = ["opencl"]

[[example]]
name = "comprehensive_gpu_benchmark"
required-features = []  # Runs with any available features

[[bench]]
name = "quick_benchmark"
harness = false

[[bench]]
name = "matrix_decomposition_benchmark"
harness = false
required-features = ["linalg"]

[[bench]]
name = "quick_matrix_benchmark"
harness = false
required-features = ["linalg"]

[[bench]]
name = "matrix_decomp_micro_bench"
harness = false
required-features = ["linalg"]

[[bench]]
name = "optimized_matrix_benchmark"
harness = false
required-features = ["linalg"]

[[bench]]
name = "manual_quick_bench"
harness = false
required-features = ["linalg"]

[[bench]]
name = "fft_benchmark"
harness = false

[[bench]]
name = "distributions_benchmark"
harness = false

[[bench]]
name = "quick_distributions_benchmark"
harness = false

[[bench]]
name = "micro_distributions_benchmark"
harness = false

[[bench]]
name = "simple_distributions_bench"
harness = false

[[bench]]
name = "special_functions_benchmark"
harness = false

[[bench]]
name = "simple_gpu_bench"
harness = false

[lints.clippy]
# Allow common warnings in examples, tests, and benches
approx_constant = "allow"
identity_op = "allow"
needless_borrow = "allow"
needless_range_loop = "allow"
unit_arg = "allow"
useless_vec = "allow"
unnecessary_cast = "allow"
redundant_closure = "allow"
println_empty_string = "allow"
useless_asref = "allow"
needless_borrows_for_generic_args = "allow"<|MERGE_RESOLUTION|>--- conflicted
+++ resolved
@@ -1,10 +1,6 @@
 [package]
 name = "rustorch"
-<<<<<<< HEAD
 version = "0.5.1"
-=======
-version = "0.5.0"
->>>>>>> 48826f3a
 edition = "2021"
 authors = ["Jun Suzuki <jun.suzuki.japan@gmail.com>"]
 description = "Production-ready PyTorch-compatible deep learning library in Rust with special mathematical functions (gamma, Bessel, error functions), statistical distributions, Fourier transforms (FFT/RFFT), matrix decomposition (SVD/QR/LU/eigenvalue), automatic differentiation, neural networks, computer vision transforms, complete GPU acceleration (CUDA/Metal/OpenCL), SIMD optimizations, parallel processing, WebAssembly browser support, comprehensive distributed learning support, and performance validation"
